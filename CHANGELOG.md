--- conflicted
+++ resolved
@@ -46,11 +46,8 @@
 - \#606 - No log generated during building index with CPU
 - \#616 - IP search metric_type is not supported by IVF_PQ index
 - \#631 - FAISS isn't compiled with O3 option
-<<<<<<< HEAD
 - \#636 - [CPU] Create index PQ should be failed if table metric type set Inner Product
-=======
 - \#649 - Typo "partiton" should be "partition"
->>>>>>> 61afb343
 
 ## Feature
 - \#12 - Pure CPU version for Milvus
