/*******************************************************************************
 * Copyright 上海赜睿信息科技有限公司(Zilliz) - All Rights Reserved
 * Unauthorized copying of this file, via any medium is strictly prohibited.
 * Proprietary and confidential.
 ******************************************************************************/
#include "SearchTask.h"
#include "metrics/Metrics.h"
#include "utils/Log.h"
#include "utils/TimeRecorder.h"

namespace zilliz {
namespace milvus {
namespace engine {

namespace {
void CollectDurationMetrics(int index_type, double total_time) {
    switch(index_type) {
        case meta::TableFileSchema::RAW: {
            server::Metrics::GetInstance().SearchRawDataDurationSecondsHistogramObserve(total_time);
            break;
        }
        case meta::TableFileSchema::TO_INDEX: {
            server::Metrics::GetInstance().SearchRawDataDurationSecondsHistogramObserve(total_time);
            break;
        }
        default: {
            server::Metrics::GetInstance().SearchIndexDataDurationSecondsHistogramObserve(total_time);
            break;
        }
    }
}

std::string GetMetricType() {
    server::ServerConfig &config = server::ServerConfig::GetInstance();
    server::ConfigNode engine_config = config.GetConfig(server::CONFIG_ENGINE);
    return engine_config.GetValue(server::CONFIG_METRICTYPE, "L2");
}

}

SearchTask::SearchTask()
: IScheduleTask(ScheduleTaskType::kSearch) {
    std::string metric_type = GetMetricType();
    if(metric_type != "L2") {
        metric_l2 = false;
    }
}

std::shared_ptr<IScheduleTask> SearchTask::Execute() {
    if(index_engine_ == nullptr) {
        return nullptr;
    }

    SERVER_LOG_INFO << "Searching in index(" << index_id_<< ") with "
                    << search_contexts_.size() << " tasks";

    server::TimeRecorder rc("DoSearch index(" + std::to_string(index_id_) + ")");

    auto start_time = METRICS_NOW_TIME;

    std::vector<long> output_ids;
    std::vector<float> output_distence;
    for(auto& context : search_contexts_) {
        //step 1: allocate memory
        auto inner_k = context->topk();
        output_ids.resize(inner_k*context->nq());
        output_distence.resize(inner_k*context->nq());

        try {
            //step 2: search
            index_engine_->Search(context->nq(), context->vectors(), inner_k, output_distence.data(),
                                  output_ids.data());

            rc.Record("do search");

            //step 3: cluster result
            SearchContext::ResultSet result_set;
            auto spec_k = index_engine_->Count() < context->topk() ? index_engine_->Count() : context->topk();
            SearchTask::ClusterResult(output_ids, output_distence, context->nq(), spec_k, result_set);
            rc.Record("cluster result");

            //step 4: pick up topk result
<<<<<<< HEAD
            SearchTask::TopkResult(result_set, inner_k, context->GetResult());
=======
            SearchTask::TopkResult(result_set, inner_k, metric_l2, context->GetResult());
>>>>>>> 156bddb5
            rc.Record("reduce topk");

        } catch (std::exception& ex) {
            SERVER_LOG_ERROR << "SearchTask encounter exception: " << ex.what();
            context->IndexSearchDone(index_id_);//mark as done avoid dead lock, even search failed
            continue;
        }

        //step 5: notify to send result to client
        context->IndexSearchDone(index_id_);
    }

    auto end_time = METRICS_NOW_TIME;
    auto total_time = METRICS_MICROSECONDS(start_time, end_time);
    CollectDurationMetrics(index_type_, total_time);

    rc.Elapse("totally cost");

    return nullptr;
}

Status SearchTask::ClusterResult(const std::vector<long> &output_ids,
                                 const std::vector<float> &output_distence,
                                 uint64_t nq,
                                 uint64_t topk,
                                 SearchContext::ResultSet &result_set) {
    if(output_ids.size() != nq*topk || output_distence.size() != nq*topk) {
        std::string msg = "Invalid id array size: " + std::to_string(output_ids.size()) +
                " distance array size: " + std::to_string(output_distence.size());
        SERVER_LOG_ERROR << msg;
        return Status::Error(msg);
    }

    result_set.clear();
    result_set.reserve(nq);
    for (auto i = 0; i < nq; i++) {
        SearchContext::Id2DistanceMap id_distance;
        id_distance.reserve(topk);
        for (auto k = 0; k < topk; k++) {
            uint64_t index = i * topk + k;
            if(output_ids[index] < 0) {
                continue;
            }
            id_distance.push_back(std::make_pair(output_ids[index], output_distence[index]));
        }
        result_set.emplace_back(id_distance);
    }

    return Status::OK();
}

Status SearchTask::MergeResult(SearchContext::Id2DistanceMap &distance_src,
                               SearchContext::Id2DistanceMap &distance_target,
<<<<<<< HEAD
                               uint64_t topk) {
=======
                               uint64_t topk,
                               bool ascending) {
>>>>>>> 156bddb5
    //Note: the score_src and score_target are already arranged by score in ascending order
    if(distance_src.empty()) {
        SERVER_LOG_WARNING << "Empty distance source array";
        return Status::OK();
    }

    if(distance_target.empty()) {
        distance_target.swap(distance_src);
        return Status::OK();
    }

    size_t src_count = distance_src.size();
    size_t target_count = distance_target.size();
    SearchContext::Id2DistanceMap distance_merged;
    distance_merged.reserve(topk);
    size_t src_index = 0, target_index = 0;
    while(true) {
        //all score_src items are merged, if score_merged.size() still less than topk
        //move items from score_target to score_merged until score_merged.size() equal topk
        if(src_index >= src_count) {
            for(size_t i = target_index; i < target_count && distance_merged.size() < topk; ++i) {
                distance_merged.push_back(distance_target[i]);
            }
            break;
        }

        //all score_target items are merged, if score_merged.size() still less than topk
        //move items from score_src to score_merged until score_merged.size() equal topk
        if(target_index >= target_count) {
            for(size_t i = src_index; i < src_count && distance_merged.size() < topk; ++i) {
                distance_merged.push_back(distance_src[i]);
            }
            break;
        }

<<<<<<< HEAD
        //compare score, put smallest score to score_merged one by one
        auto& src_pair = distance_src[src_index];
        auto& target_pair = distance_target[target_index];
        if(src_pair.second > target_pair.second) {
            distance_merged.push_back(target_pair);
            target_index++;
        } else {
            distance_merged.push_back(src_pair);
            src_index++;
=======
        //compare score,
        // if ascending = true, put smallest score to score_merged one by one
        // else, put largest score to score_merged one by one
        auto& src_pair = distance_src[src_index];
        auto& target_pair = distance_target[target_index];
        if(ascending){
            if(src_pair.second > target_pair.second) {
                distance_merged.push_back(target_pair);
                target_index++;
            } else {
                distance_merged.push_back(src_pair);
                src_index++;
            }
        } else {
            if(src_pair.second < target_pair.second) {
                distance_merged.push_back(target_pair);
                target_index++;
            } else {
                distance_merged.push_back(src_pair);
                src_index++;
            }
>>>>>>> 156bddb5
        }

        //score_merged.size() already equal topk
        if(distance_merged.size() >= topk) {
            break;
        }
    }

    distance_target.swap(distance_merged);

    return Status::OK();
}

Status SearchTask::TopkResult(SearchContext::ResultSet &result_src,
                              uint64_t topk,
<<<<<<< HEAD
=======
                              bool ascending,
>>>>>>> 156bddb5
                              SearchContext::ResultSet &result_target) {
    if (result_target.empty()) {
        result_target.swap(result_src);
        return Status::OK();
    }

    if (result_src.size() != result_target.size()) {
        std::string msg = "Invalid result set size";
        SERVER_LOG_ERROR << msg;
        return Status::Error(msg);
    }

    for (size_t i = 0; i < result_src.size(); i++) {
        SearchContext::Id2DistanceMap &score_src = result_src[i];
        SearchContext::Id2DistanceMap &score_target = result_target[i];
<<<<<<< HEAD
        SearchTask::MergeResult(score_src, score_target, topk);
=======
        SearchTask::MergeResult(score_src, score_target, topk, ascending);
>>>>>>> 156bddb5
    }

    return Status::OK();
}

}
}
}<|MERGE_RESOLUTION|>--- conflicted
+++ resolved
@@ -80,11 +80,7 @@
             rc.Record("cluster result");
 
             //step 4: pick up topk result
-<<<<<<< HEAD
-            SearchTask::TopkResult(result_set, inner_k, context->GetResult());
-=======
             SearchTask::TopkResult(result_set, inner_k, metric_l2, context->GetResult());
->>>>>>> 156bddb5
             rc.Record("reduce topk");
 
         } catch (std::exception& ex) {
@@ -138,12 +134,8 @@
 
 Status SearchTask::MergeResult(SearchContext::Id2DistanceMap &distance_src,
                                SearchContext::Id2DistanceMap &distance_target,
-<<<<<<< HEAD
-                               uint64_t topk) {
-=======
                                uint64_t topk,
                                bool ascending) {
->>>>>>> 156bddb5
     //Note: the score_src and score_target are already arranged by score in ascending order
     if(distance_src.empty()) {
         SERVER_LOG_WARNING << "Empty distance source array";
@@ -179,17 +171,6 @@
             break;
         }
 
-<<<<<<< HEAD
-        //compare score, put smallest score to score_merged one by one
-        auto& src_pair = distance_src[src_index];
-        auto& target_pair = distance_target[target_index];
-        if(src_pair.second > target_pair.second) {
-            distance_merged.push_back(target_pair);
-            target_index++;
-        } else {
-            distance_merged.push_back(src_pair);
-            src_index++;
-=======
         //compare score,
         // if ascending = true, put smallest score to score_merged one by one
         // else, put largest score to score_merged one by one
@@ -211,7 +192,6 @@
                 distance_merged.push_back(src_pair);
                 src_index++;
             }
->>>>>>> 156bddb5
         }
 
         //score_merged.size() already equal topk
@@ -227,10 +207,7 @@
 
 Status SearchTask::TopkResult(SearchContext::ResultSet &result_src,
                               uint64_t topk,
-<<<<<<< HEAD
-=======
                               bool ascending,
->>>>>>> 156bddb5
                               SearchContext::ResultSet &result_target) {
     if (result_target.empty()) {
         result_target.swap(result_src);
@@ -246,11 +223,7 @@
     for (size_t i = 0; i < result_src.size(); i++) {
         SearchContext::Id2DistanceMap &score_src = result_src[i];
         SearchContext::Id2DistanceMap &score_target = result_target[i];
-<<<<<<< HEAD
-        SearchTask::MergeResult(score_src, score_target, topk);
-=======
         SearchTask::MergeResult(score_src, score_target, topk, ascending);
->>>>>>> 156bddb5
     }
 
     return Status::OK();
