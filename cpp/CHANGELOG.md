--- conflicted
+++ resolved
@@ -61,12 +61,9 @@
 - MS-97 - Add S3 SDK for MinIO Storage
 - MS-105 - Add MySQL
 - MS-130 - Add prometheus_test
-<<<<<<< HEAD
 - MS-143 - Intergrate Knowhere but not activate
-=======
 - MS-144 - Add nprobe config
 - MS-147 - Enable IVF
->>>>>>> 960d1c5a
 
 ## Task
 - MS-74 - Change README.md in cpp
