server_config:
  address: 0.0.0.0
  port: 19530                 # the port milvus listen to, default: 19530, range: 1025 ~ 65534
  gpu_index: 0                # the gpu milvus use, default: 0, range: 0 ~ gpu number - 1
  mode: single                # milvus deployment type: single, cluster

db_config:
  db_path: @MILVUS_DB_PATH@             # milvus data storage path
  db_slave_path:                        # secondry data storage path, split by semicolon

  # URI format: dialect://username:password@host:port/database
  # All parts except dialect are optional, but you MUST include the delimiters
  # Currently dialect supports mysql or sqlite
  db_backend_url: sqlite://:@:/

  index_building_threshold: 1024   # index building trigger threshold, default: 1024, unit: MB
<<<<<<< HEAD
  archive_disk_threshold: 512      # triger archive action if storage size exceed this value, unit: GB
  archive_days_threshold: 30       # files older than x days will be archived, unit: day
  maximum_memory: 4                # maximum memory allowed, default: 4, unit: GB, should be at least 1 GB.
                                   # the sum of maximum_memory and cpu_cache_capacity should be less than total memory
=======
  archive_disk_threshold: 0        # triger archive action if storage size exceed this value, 0 means no limit, unit: GB
  archive_days_threshold: 0        # files older than x days will be archived, 0 means no limit, unit: day
>>>>>>> d1ccdcd9

metric_config:
  is_startup: off      # if monitoring start: on, off
  collector: prometheus # metrics collector: prometheus
  prometheus_config:    # following are prometheus configure
    collect_type: pull  # prometheus collect data method
    port: 8080          # the port prometheus use to fetch metrics
    push_gateway_ip_address: 127.0.0.1 # push method configure: push gateway ip address
    push_gateway_port: 9091            # push method configure: push gateway port


license_config:         # license configure
  license_path: "@MILVUS_DB_PATH@/system.license" # license file path

cache_config:           # cache configure
  cpu_cache_capacity: 16   # how many memory are used as cache, unit: GB, range: 0 ~ less than total memory

engine_config:
  nprobe: 10
  nlist: 16384
  use_blas_threshold: 20
  metric_type: L2       # compare vectors by euclidean distance(L2) or inner product(IP), optional: L2 or IP<|MERGE_RESOLUTION|>--- conflicted
+++ resolved
@@ -14,15 +14,10 @@
   db_backend_url: sqlite://:@:/
 
   index_building_threshold: 1024   # index building trigger threshold, default: 1024, unit: MB
-<<<<<<< HEAD
-  archive_disk_threshold: 512      # triger archive action if storage size exceed this value, unit: GB
-  archive_days_threshold: 30       # files older than x days will be archived, unit: day
+  archive_disk_threshold: 0        # triger archive action if storage size exceed this value, 0 means no limit, unit: GB
+  archive_days_threshold: 0        # files older than x days will be archived, 0 means no limit, unit: day
   maximum_memory: 4                # maximum memory allowed, default: 4, unit: GB, should be at least 1 GB.
                                    # the sum of maximum_memory and cpu_cache_capacity should be less than total memory
-=======
-  archive_disk_threshold: 0        # triger archive action if storage size exceed this value, 0 means no limit, unit: GB
-  archive_days_threshold: 0        # files older than x days will be archived, 0 means no limit, unit: day
->>>>>>> d1ccdcd9
 
 metric_config:
   is_startup: off      # if monitoring start: on, off
