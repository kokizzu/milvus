#!/bin/bash

export LD_LIBRARY_PATH=$LD_LIBRARY_PATH:$(pwd)/milvus/lib

LCOV_CMD="lcov"
LCOV_GEN_CMD="genhtml"

FILE_INFO_BASE="base.info"
FILE_INFO_MILVUS="server.info"
FILE_INFO_OUTPUT="output.info"
FILE_INFO_OUTPUT_NEW="output_new.info"
DIR_LCOV_OUTPUT="lcov_out"

DIR_GCNO="cmake_build"
DIR_UNITTEST="milvus/bin"

<<<<<<< HEAD
MYSQL_USER_NAME=root
MYSQL_PASSWORD=Fantast1c
MYSQL_HOST='192.168.1.194'
MYSQL_PORT='3306'

MYSQL_DB_NAME=milvus_`date +%s%N`

function mysql_exc()
{
    cmd=$1
    mysql -h${MYSQL_HOST} -u${MYSQL_USER_NAME} -p${MYSQL_PASSWORD} -e "${cmd}"
    if [ $? -ne 0 ]; then
        echo "mysql $cmd run failed"
    fi
}

mysql_exc "CREATE DATABASE IF NOT EXISTS ${MYSQL_DB_NAME};"
mysql_exc "GRANT ALL PRIVILEGES ON ${MYSQL_DB_NAME}.* TO '${MYSQL_USER_NAME}'@'%';"
mysql_exc "FLUSH PRIVILEGES;"

=======
>>>>>>> 77120a62
# get baseline
${LCOV_CMD} -c -i -d ${DIR_GCNO} -o "${FILE_INFO_BASE}"
if [ $? -ne 0 ]; then
    echo "gen baseline coverage run failed"
    exit -1
fi

for test in `ls ${DIR_UNITTEST}`; do
    case ${test} in
        db_test)
            # set run args for db_test
<<<<<<< HEAD
            args="mysql://${MYSQL_USER_NAME}:${MYSQL_PASSWORD}@${MYSQL_HOST}:${MYSQL_PORT}/${MYSQL_DB_NAME}"
=======
            args="mysql://root:Fantast1c@192.168.1.194:3306/test"
>>>>>>> 77120a62
            ;;
        *_test)
            args=""
            ;;
    esac
    # run unittest
    ./${DIR_UNITTEST}/${test} "${args}"
    if [ $? -ne 0 ]; then
        echo ${DIR_UNITTEST}/${test} "run failed"
    fi
done

# gen test converage
${LCOV_CMD} -d ${DIR_GCNO} -o "${FILE_INFO_MILVUS}" -c
# merge coverage
${LCOV_CMD} -a ${FILE_INFO_BASE} -a ${FILE_INFO_MILVUS} -o "${FILE_INFO_OUTPUT}"

# remove third party from tracefiles
${LCOV_CMD} -r "${FILE_INFO_OUTPUT}" -o "${FILE_INFO_OUTPUT_NEW}" \
    "/usr/*" \
    "*/boost/*" \
    "*/cmake_build/*_ep-prefix/*" \

# gen html report
${LCOV_GEN_CMD} "${FILE_INFO_OUTPUT_NEW}" --output-directory ${DIR_LCOV_OUTPUT}/<|MERGE_RESOLUTION|>--- conflicted
+++ resolved
@@ -14,7 +14,6 @@
 DIR_GCNO="cmake_build"
 DIR_UNITTEST="milvus/bin"
 
-<<<<<<< HEAD
 MYSQL_USER_NAME=root
 MYSQL_PASSWORD=Fantast1c
 MYSQL_HOST='192.168.1.194'
@@ -35,8 +34,6 @@
 mysql_exc "GRANT ALL PRIVILEGES ON ${MYSQL_DB_NAME}.* TO '${MYSQL_USER_NAME}'@'%';"
 mysql_exc "FLUSH PRIVILEGES;"
 
-=======
->>>>>>> 77120a62
 # get baseline
 ${LCOV_CMD} -c -i -d ${DIR_GCNO} -o "${FILE_INFO_BASE}"
 if [ $? -ne 0 ]; then
@@ -45,14 +42,11 @@
 fi
 
 for test in `ls ${DIR_UNITTEST}`; do
+    echo $test
     case ${test} in
         db_test)
             # set run args for db_test
-<<<<<<< HEAD
             args="mysql://${MYSQL_USER_NAME}:${MYSQL_PASSWORD}@${MYSQL_HOST}:${MYSQL_PORT}/${MYSQL_DB_NAME}"
-=======
-            args="mysql://root:Fantast1c@192.168.1.194:3306/test"
->>>>>>> 77120a62
             ;;
         *_test)
             args=""
@@ -64,6 +58,8 @@
         echo ${DIR_UNITTEST}/${test} "run failed"
     fi
 done
+
+mysql_exc "DROP DATABASE IF EXISTS ${MYSQL_DB_NAME};"
 
 # gen test converage
 ${LCOV_CMD} -d ${DIR_GCNO} -o "${FILE_INFO_MILVUS}" -c
